# langstuff_multi_agent/agents/supervisor.py
"""
Supervisor Agent module for integrating and routing individual LangGraph agent workflows.
"""

from langgraph.graph import StateGraph
from langchain_core.messages import HumanMessage, AIMessage, ToolMessage, SystemMessage
from langstuff_multi_agent.config import get_llm
from typing import Literal, Optional, List
from pydantic import BaseModel, Field
import re
import uuid
from langchain_community.tools import tool
from langchain_core.messages import ToolCall
from langchain_core.tools import BaseTool
from typing_extensions import Annotated
from langchain_core.tools import InjectedToolCallId
from langstuff_multi_agent.utils.tools import search_memories

# Import individual workflows.
from langstuff_multi_agent.agents.debugger import debugger_graph
from langstuff_multi_agent.agents.context_manager import context_manager_graph
from langstuff_multi_agent.agents.project_manager import project_manager_graph
from langstuff_multi_agent.agents.professional_coach import professional_coach_graph
from langstuff_multi_agent.agents.life_coach import life_coach_graph
from langstuff_multi_agent.agents.coder import coder_graph
from langstuff_multi_agent.agents.analyst import analyst_graph
from langstuff_multi_agent.agents.researcher import researcher_graph
from langstuff_multi_agent.agents.general_assistant import general_assistant_graph
from langstuff_multi_agent.agents.news_reporter import news_reporter_graph
from langstuff_multi_agent.agents.customer_support import customer_support_graph
from langstuff_multi_agent.agents.marketing_strategist import marketing_strategist_graph
from langstuff_multi_agent.agents.creative_content import creative_content_graph
from langstuff_multi_agent.agents.financial_analyst import financial_analyst_graph
import logging
logger = logging.getLogger(__name__)
logger.setLevel(logging.INFO)

# Define valid agent destinations at the top of the file
AVAILABLE_AGENTS = [
    'debugger',
    'context_manager',
    'project_manager',
    'professional_coach',
    'life_coach',
    'coder',
    'analyst',
    'researcher',
    'general_assistant',
    'news_reporter',
    'customer_support',
    'marketing_strategist',
    'creative_content',
    'financial_analyst'
]


def log_agent_failure(agent_name, query):
    """Logs agent failures for better debugging"""
    logger.error(f"Agent '{agent_name}' failed to process query: {query}")


# ======================
# Handoff Implementation
# ======================
WHITESPACE_RE = re.compile(r"\s+")


def _normalize_agent_name(agent_name: str) -> str:
    return WHITESPACE_RE.sub("_", agent_name.strip()).lower()


def create_handoff_tool(*, agent_name: str) -> BaseTool:
    tool_name = f"transfer_to_{_normalize_agent_name(agent_name)}"

    @tool(tool_name)
    def handoff_to_agent(
        tool_call_id: Annotated[str, InjectedToolCallId],
    ):
        tool_message = ToolMessage(
            content=f"Successfully transferred to {agent_name}",
            name=tool_name,
            tool_call_id=tool_call_id,
        )
        return ToolMessage(
            goto=agent_name,
            graph=ToolMessage.PARENT,
            update={"messages": [tool_message]},
        )
    return handoff_to_agent


def create_handoff_back_messages(agent_name: str, supervisor_name: str):
    tool_call_id = str(uuid.uuid4())
    tool_name = f"transfer_back_to_{_normalize_agent_name(supervisor_name)}"
    tool_calls = [ToolCall(name=tool_name, args={}, id=tool_call_id)]
    return (
        AIMessage(
            content=f"Transferring back to {supervisor_name}",
            tool_calls=tool_calls,
            name=agent_name,
        ),
        ToolMessage(
            content=f"Successfully transferred back to {supervisor_name}",
            name=tool_name,
            tool_call_id=tool_call_id,
        ),
    )


# ======================
# Core Supervisor Logic
# ======================
class RouterInput(BaseModel):
    messages: list[HumanMessage] = Field(..., description="User messages to route")
    last_route: Optional[str] = Field(None, description="Previous routing destination")


class RouteDecision(BaseModel):
    """Routing decision with chain-of-thought reasoning"""
    reasoning: str = Field(..., description="Step-by-step routing logic")
    destination: Literal[
        'debugger',
        'context_manager',
        'project_manager',
        'professional_coach',
        'life_coach',
        'coder',
        'analyst',
        'researcher',
        'general_assistant',
        'news_reporter',
        'customer_support',
        'marketing_strategist',
        'creative_content',
        'financial_analyst'
    ] = Field(..., description="Target agent")


class RouterState(RouterInput):
    """Combined state for routing workflow"""
    reasoning: Optional[str] = Field(None, description="Routing decision rationale")
    destination: Optional[str] = Field(None, description="Selected agent target")
<<<<<<< HEAD
    memories: List[str] = Field(default_factory=list, description="Relevant memory entries")
=======
    memories: Optional[List[dict]] = Field(
        default_factory=list,
        description="Contextual memories from previous interactions"
    )
>>>>>>> d06f81fd


def route_query(state: RouterState):
    """Original routing logic with complete system message"""
    latest_message = state.messages[-1].content if state.messages else ""

    # FULL ORIGINAL SYSTEM PROMPT
    system = """You are an expert router for a multi-agent system. Analyze the user's query 
    and route to ONE specialized agent. Consider these specialties:
    - Debugger: Code errors solutions, troubleshooting
    - Coder: Writing/explaining code
    - Analyst: Data analysis requests
    - Researcher: Fact-finding, web research, news research
    - Project Manager: Task planning
    - Life Coach: Personal life strategies and advice
    - Professional Coach: Professional career strategies and advice
    - General Assistant: General purpose assistant for generic requests
    - News Reporter: News searching, reporting and summaries
    - Customer Support: Customer support queries
    - Marketing Strategist: Marketing strategy, insights, trends, and planning
    - Creative Content: Creative writing, marketing copy, social media posts, or brainstorming ideas
    - Financial Analyst: Financial analysis, market data, forecasting, and investment insights"""

    # ORIGINAL INVOCATION PATTERN
    decision = structured_llm.invoke([
        SystemMessage(content=system),
        HumanMessage(content=f"Route this query: {latest_message}")
    ])

    # ORIGINAL VALIDATION LOGIC
    if decision.destination not in AVAILABLE_AGENTS:
        logger.error(f"Invalid agent {decision.destination} selected")
        return RouterState(
            messages=state.messages,
<<<<<<< HEAD
            reasoning="Fallback due to failure",
            destination="general_assistant"
        )
    else:
        return RouterState(
            messages=state.messages,
            reasoning=decision.reasoning,
            destination=decision.destination,
            memories=state.memories
=======
            destination="general_assistant",
            reasoning="Fallback due to invalid agent selection"
>>>>>>> d06f81fd
        )

    return RouterState(
        messages=state.messages,
        destination=decision.destination,
        reasoning=decision.reasoning,
        memories=state.memories
    )


<<<<<<< HEAD
def process_tool_results(state, config):
    """Updated to preserve final assistant messages and show reasoning"""
    tool_outputs = []
    final_messages = []

    # Add reasoning to messages if present
    if state.get("reasoning"):
        final_messages.append(AIMessage(content=f"Routing Reason: {state['reasoning']}"))

    for msg in state["messages"]:
=======
def process_tool_results(state: dict, config: dict):
    """Updated to preserve final assistant messages"""
    tool_outputs = []
    final_messages = []

    # Convert state to dict if it's a Pydantic model
    messages = state["messages"] if isinstance(state, dict) else state.messages

    for msg in messages:
>>>>>>> d06f81fd
        if isinstance(msg, AIMessage) and not msg.tool_calls:
            final_messages.append(msg)  # Capture final assistant response
        if tool_calls := getattr(msg, "tool_calls", None):
            for tc in tool_calls:
                if tc['name'].startswith('transfer_to_'):
                    return {"messages": [ToolMessage(
                        goto=tc['name'].replace('transfer_to_', ''),
                        graph=ToolMessage.PARENT
                    )]}
                # Existing tool processing logic
                try:
                    output = f"Tool {tc['name']} result: {tc['output']}"
                    tool_outputs.append({
                        "tool_call_id": tc["id"],
                        "output": output
                    })
                except Exception as e:
                    tool_outputs.append({
                        "tool_call_id": tc["id"],
                        "error": str(e)
                    })

    return {
        "messages": [
            *final_messages,  # Preserve final responses
            *[ToolMessage(content=to["output"], tool_call_id=to["tool_call_id"]) 
              for to in tool_outputs]
        ]
    }


def should_continue(state: dict) -> bool:
    """Determine if the workflow should continue processing."""
    # Handle both dict and Pydantic model cases
    messages = state.messages if hasattr(state, "messages") else state.get("messages", [])
    if not messages:
        return True

    last_message = messages[-1]
    return not isinstance(last_message, AIMessage) or bool(getattr(last_message, "tool_calls", None))


def end_state(state: RouterState):
    """Terminal node that returns the final state."""
    return state


# ======================
# Workflow Construction
# ======================
def create_supervisor(agent_graphs=None, configurable=None, supervisor_name=None):
    """Create supervisor workflow with enhanced configurability"""
    builder = StateGraph(RouterState)

    # Modified memory loading node
    builder.add_node("load_memories", lambda state: RouterState(
        messages=state.messages,
        memories=search_memories.invoke(
            state.messages[-1].content,  # Access through model attribute
            {"configurable": state.configurable.dict() if state.configurable else {}}
        ),
        last_route=state.last_route,
        reasoning=state.reasoning,
        destination=state.destination
    ))

    # Update route_query to handle Pydantic model
    def updated_route_query(state: RouterState):
        return RouterState(
            messages=state.messages + (state.memories if state.memories else []),
            last_route=state.last_route,
            memories=state.memories  # Carry forward existing memories
        )

    builder.add_node("route_query", updated_route_query)
    builder.add_node("debugger", debugger_graph)
    builder.add_node("context_manager", context_manager_graph)
    builder.add_node("project_manager", project_manager_graph)
    builder.add_node("professional_coach", professional_coach_graph)
    builder.add_node("life_coach", life_coach_graph)
    builder.add_node("coder", coder_graph)
    builder.add_node("analyst", analyst_graph)
    builder.add_node("researcher", researcher_graph)
    builder.add_node("general_assistant", general_assistant_graph)
    builder.add_node("news_reporter", news_reporter_graph)
    builder.add_node("customer_support", customer_support_graph)
    builder.add_node("marketing_strategist", marketing_strategist_graph)
    builder.add_node("creative_content", creative_content_graph)
    builder.add_node("financial_analyst", financial_analyst_graph)
    builder.add_node("process_results", process_tool_results)
    builder.add_node("end", end_state)  # Add terminal node

    # Conditional edges
    builder.add_conditional_edges(
        "route_query",
        lambda s: s.destination if s.destination in AVAILABLE_AGENTS else "general_assistant",
        {agent: agent for agent in AVAILABLE_AGENTS}
    )

    # Add conditional edge from process_results to either end or route_query
    builder.add_conditional_edges(
        "process_results",
        lambda state: "route_query" if should_continue(state) else "end",
        {"route_query": "route_query", "end": "end"}
    )

    builder.add_edge("load_memories", "route_query")
    builder.set_entry_point("route_query")
    return builder.compile()


supervisor_workflow = create_supervisor()

__all__ = ["create_supervisor", "supervisor_workflow"]<|MERGE_RESOLUTION|>--- conflicted
+++ resolved
@@ -6,6 +6,7 @@
 from langgraph.graph import StateGraph
 from langchain_core.messages import HumanMessage, AIMessage, ToolMessage, SystemMessage
 from langstuff_multi_agent.config import get_llm
+from typing import Literal, Optional, List
 from typing import Literal, Optional, List
 from pydantic import BaseModel, Field
 import re
@@ -141,14 +142,7 @@
     """Combined state for routing workflow"""
     reasoning: Optional[str] = Field(None, description="Routing decision rationale")
     destination: Optional[str] = Field(None, description="Selected agent target")
-<<<<<<< HEAD
     memories: List[str] = Field(default_factory=list, description="Relevant memory entries")
-=======
-    memories: Optional[List[dict]] = Field(
-        default_factory=list,
-        description="Contextual memories from previous interactions"
-    )
->>>>>>> d06f81fd
 
 
 def route_query(state: RouterState):
@@ -183,9 +177,8 @@
         logger.error(f"Invalid agent {decision.destination} selected")
         return RouterState(
             messages=state.messages,
-<<<<<<< HEAD
-            reasoning="Fallback due to failure",
-            destination="general_assistant"
+            destination="general_assistant",
+            reasoning="Fallback due to invalid agent selection"
         )
     else:
         return RouterState(
@@ -193,21 +186,9 @@
             reasoning=decision.reasoning,
             destination=decision.destination,
             memories=state.memories
-=======
-            destination="general_assistant",
-            reasoning="Fallback due to invalid agent selection"
->>>>>>> d06f81fd
-        )
-
-    return RouterState(
-        messages=state.messages,
-        destination=decision.destination,
-        reasoning=decision.reasoning,
-        memories=state.memories
-    )
-
-
-<<<<<<< HEAD
+        )
+
+
 def process_tool_results(state, config):
     """Updated to preserve final assistant messages and show reasoning"""
     tool_outputs = []
@@ -218,17 +199,6 @@
         final_messages.append(AIMessage(content=f"Routing Reason: {state['reasoning']}"))
 
     for msg in state["messages"]:
-=======
-def process_tool_results(state: dict, config: dict):
-    """Updated to preserve final assistant messages"""
-    tool_outputs = []
-    final_messages = []
-
-    # Convert state to dict if it's a Pydantic model
-    messages = state["messages"] if isinstance(state, dict) else state.messages
-
-    for msg in messages:
->>>>>>> d06f81fd
         if isinstance(msg, AIMessage) and not msg.tool_calls:
             final_messages.append(msg)  # Capture final assistant response
         if tool_calls := getattr(msg, "tool_calls", None):
